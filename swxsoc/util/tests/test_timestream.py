"""Tests util.py that interact with timestream"""

import os

import boto3
<<<<<<< HEAD
=======
import numpy as np
>>>>>>> 1d6335dd
import pytest
from astropy import units as u
from astropy.timeseries import TimeSeries
from moto import mock_aws
from moto.core import DEFAULT_ACCOUNT_ID as ACCOUNT_ID
from moto.timestreamwrite.models import timestreamwrite_backends

from swxsoc.util import util


@pytest.fixture(scope="function")
def aws_credentials():
    """Mocked AWS Credentials for moto."""
    os.environ["AWS_ACCESS_KEY_ID"] = "testing"
    os.environ["AWS_SECRET_ACCESS_KEY"] = "testing"
    os.environ["AWS_SECURITY_TOKEN"] = "testing"
    os.environ["AWS_SESSION_TOKEN"] = "testing"
    os.environ["AWS_DEFAULT_REGION"] = "us-east-1"


@pytest.fixture(scope="function")
def mocked_timestream(aws_credentials):
    """
    Return a mocked S3 client
    """
    with mock_aws():
        """Fixture to mock Timestream database and table."""
        client = boto3.client("timestream-write", region_name="us-east-1")
        database_name = "dev-swxsoc_sdc_aws_logs"
        table_name = "dev-swxsoc_measures_table"
        client.create_database(DatabaseName=database_name)

        client.create_table(
            DatabaseName=database_name,
            TableName=table_name,
            RetentionProperties={
                "MemoryStoreRetentionPeriodInHours": 24,
                "MagneticStoreRetentionPeriodInDays": 7,
            },
        )
        yield client


def test_record_timeseries_quantity_1col(mocked_timestream):
    timeseries_name = "test_measurements"
    ts = TimeSeries(
        time_start="2016-03-22T12:30:31",
        time_delta=3 * u.s,
        n_samples=5,
        meta={"name": timeseries_name},
    )
    ts["temp4"] = [1.0, 4.0, 5.0, 6.0, 4.0] * u.deg_C
    util.record_timeseries(ts, instrument_name="test")

    database_name = "dev-swxsoc_sdc_aws_logs"
    table_name = "dev-swxsoc_measures_table"

    backend = timestreamwrite_backends[ACCOUNT_ID]["us-east-1"]
    records = backend.databases[database_name].tables[table_name].records

    # Assert that there should be 5 records, one for each timestamp
    assert len(records) == len(ts["temp4"])

    for i, record in enumerate(records):
        # Assert the time is correct
        time = str(int(ts.time[i].to_datetime().timestamp() * 1000))
        assert record["Time"] == time
        assert record["MeasureName"] == timeseries_name
        # Check the MeasureValues
        measure_values = record["MeasureValues"]
        assert len(measure_values) == 1  # Only one column of data

        # Assert the measure name, value, and type
        temp4_measure = next(
            (mv for mv in measure_values if mv["Name"] == "temp4_deg_C"), None
        )
        assert temp4_measure is not None, "temp4_deg_C not found in MeasureValues"
        assert temp4_measure["Value"] == str(
            ts["temp4"].value[i]
        ), "MeasureValue does not match"
        assert temp4_measure["Type"] == "DOUBLE", "MeasureValueType does not match"


def test_record_timeseries_quantity_1col_array(mocked_timestream):
    timeseries_name = "test_measurements"
    ts = TimeSeries(
        time_start="2016-03-22T12:30:31",
        time_delta=3 * u.s,
        n_samples=5,
        meta={"name": timeseries_name},
    )
    ts["temp4_arr"] = np.arange(6 * 5).reshape((5, 6))
    util.record_timeseries(ts, instrument_name="test")

    database_name = "dev-swxsoc_sdc_aws_logs"
    table_name = "dev-swxsoc_measures_table"

    backend = timestreamwrite_backends[ACCOUNT_ID]["us-east-1"]
    records = backend.databases[database_name].tables[table_name].records

    # Assert that there should be 5 records, one for each timestamp
    assert len(records) == len(ts["temp4_arr"])

    for i, record in enumerate(records):
        # Assert the time is correct
        time = str(int(ts.time[i].to_datetime().timestamp() * 1000))
        assert record["Time"] == time
        assert record["MeasureName"] == timeseries_name
        # Check the MeasureValues
        measure_values = record["MeasureValues"]
        assert (
            len(measure_values) == ts["temp4_arr"].shape[1]
        )  # Only one column of data

        # Assert the measure name, value, and type
        # Loop through each column in the array
        for j in range(ts["temp4_arr"].shape[1]):
            measure_name = f"temp4_arr_val{j}"
            temp_measure = next(
                (mv for mv in measure_values if mv["Name"] == measure_name), None
            )
            assert (
                temp_measure is not None
            ), f"{measure_name} not found in MeasureValues"
            assert temp_measure["Value"] == str(
                float(ts["temp4_arr"].value[i, j])
            ), "MeasureValue does not match"
            assert temp_measure["Type"] == "DOUBLE", "MeasureValueType does not match"


def test_record_timeseries_quantity_multicol(mocked_timestream):
    timeseries_name = "test_measurements"
    ts = TimeSeries(time_start="2016-03-22T12:30:31", time_delta=3 * u.s, n_samples=5)
    ts["temp4"] = [1.0, 4.0, 5.0, 6.0, 4.0] * u.deg_C
    ts["rail5v"] = [5.1, 5.2, 4.9, 4.8, 5.0] * u.volt
    ts["status"] = [0, 1, 1, 1, 2]
    util.record_timeseries(ts, ts_name=timeseries_name, instrument_name="test")

    database_name = "dev-swxsoc_sdc_aws_logs"
    table_name = "dev-swxsoc_measures_table"

    backend = timestreamwrite_backends[ACCOUNT_ID]["us-east-1"]
    records = backend.databases[database_name].tables[table_name].records

    # There should be 5 records, one for each timestamp
    assert len(records) == len(ts["temp4"])

    for i, record in enumerate(records):
        # Assert the time is correct
        time = str(int(ts.time[i].to_datetime().timestamp() * 1000))
        assert record["Time"] == time

        # Check the MeasureValues
        measure_values = record["MeasureValues"]
        assert len(measure_values) == 3  # We expect 3 columns of data

        # Assert for each measure
        temp4_measure = next(
            (mv for mv in measure_values if mv["Name"] == "temp4_deg_C"), None
        )
        rail5v_measure = next(
            (mv for mv in measure_values if mv["Name"] == "rail5v_V"), None
        )
        status_measure = next(
            (mv for mv in measure_values if mv["Name"] == "status"), None
        )

        assert temp4_measure is not None, "temp4_deg_C not found in MeasureValues"
        assert temp4_measure["Value"] == str(
            ts["temp4"].value[i]
        ), "temp4 MeasureValue does not match"
        assert (
            temp4_measure["Type"] == "DOUBLE"
        ), "temp4 MeasureValueType does not match"

        assert rail5v_measure is not None, "rail5v_V not found in MeasureValues"
        assert rail5v_measure["Value"] == str(
            ts["rail5v"].value[i]
        ), "rail5v MeasureValue does not match"
        assert (
            rail5v_measure["Type"] == "DOUBLE"
        ), "rail5v MeasureValueType does not match"

        assert status_measure is not None, "status not found in MeasureValues"
        assert status_measure["Value"] == str(
            ts["status"].value[i]
        ), "status MeasureValue does not match"
        assert (
            status_measure["Type"] == "DOUBLE"
        ), "status MeasureValueType does not match"


def test_record_dimension_timestream(mocked_timestream):
    instrument_name = "eea"
    dimensions = [
        {"Name": "Location", "Value": "Mars"},
        {"Name": "SensorType", "Value": "Temperature"},
        {"Name": "Unit", "Value": "Celsius"},
    ]
    measure_name = "temperature_reading"
    measure_value = 25.2
    measure_value_type = "DOUBLE"

    util._record_dimension_timestream(
        dimensions=dimensions,
        instrument_name=instrument_name,
        measure_name=measure_name,
        measure_value=measure_value,
        measure_value_type=measure_value_type,
    )

    backend = timestreamwrite_backends[ACCOUNT_ID]["us-east-1"]
    records = (
        backend.databases["dev-swxsoc_sdc_aws_logs"]
        .tables["dev-swxsoc_measures_table"]
        .records
    )

    assert len(records) == 1


def test_invalid_record_dimension_timestream(mocked_timestream):
    instrument_name = "invalid_instrument"
    dimensions = [
        {"Name": "Location", "Value": "Mars"},
        {"Name": "SensorType", "Value": "Temperature"},
        {"Name": "Unit", "Value": "Celsius"},
    ]

    util._record_dimension_timestream(
        dimensions=dimensions,
    )

    backend = timestreamwrite_backends[ACCOUNT_ID]["us-east-1"]
    record = (
        backend.databases["dev-swxsoc_sdc_aws_logs"]
        .tables["dev-swxsoc_measures_table"]
        .records[0]
    )

    record_dimensions = record["Dimensions"]

    assert "InstrumentName" not in record_dimensions


def test_invalid_instrument_record_dimension_timestream(mocked_timestream):
    dimensions = "invalid"

    util._record_dimension_timestream(dimensions=dimensions)

    backend = timestreamwrite_backends[ACCOUNT_ID]["us-east-1"]
    records = (
        backend.databases["dev-swxsoc_sdc_aws_logs"]
        .tables["dev-swxsoc_measures_table"]
        .records
    )

    assert len(records) == 0<|MERGE_RESOLUTION|>--- conflicted
+++ resolved
@@ -3,10 +3,7 @@
 import os
 
 import boto3
-<<<<<<< HEAD
-=======
 import numpy as np
->>>>>>> 1d6335dd
 import pytest
 from astropy import units as u
 from astropy.timeseries import TimeSeries
