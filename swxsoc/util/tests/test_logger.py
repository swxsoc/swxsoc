"""
Tests for the logging module
"""

import inspect
import logging
import os.path
import re
import warnings

import pytest
<<<<<<< HEAD
=======
from astropy.logger import AstropyLogger
>>>>>>> 623b6445
from astropy.utils.exceptions import AstropyUserWarning

from swxsoc import config, log
from swxsoc.util.exceptions import SWXUserWarning
from swxsoc.util.logger import MyLogger

"""This code is based on that provided by SunPy see
    licenses/SUNPY.rst
"""

level_to_numeric = {
    "CRITICAL": 50,
    "ERROR": 40,
    "WARNING": 30,
    "INFO": 20,
    "DEBUG": 10,
    "NOTSET": 0,
}


def test_logger_name():
    assert log.name == "swxsoc"


def test_is_the_logger_there():
    assert isinstance(log, logging.Logger)
    assert isinstance(log, AstropyLogger)
    assert isinstance(log, MyLogger)


def test_is_level_configed():
    """
    Test to make sure that the logger follows the config:

    log_level
    """
    config_level_numeric = level_to_numeric.get(config.get("logger")["log_level"])
    assert log.getEffectiveLevel() == config_level_numeric


def test_is_log_to_file_configed():
    """
    Test to make sure that the logger follows the config:

    log_to_file, log_file_level, log_file_path
    """

    if config["logger"]["log_file_level"] == "True":
        #  there must be two handlers, one streaming and one to file.
        assert len(log.handlers) == 2
        #  one of the handlers must be FileHandler
        assert isinstance(log.handlers[0], logging.FileHandler) or isinstance(
            log.handlers[1], logging.FileHandler
        )
        fh = None
        if isinstance(log.handlers[0], logging.FileHandler):
            fh = log.handlers[0]

        if isinstance(log.handlers[1], logging.FileHandler):
            fh = log.handlers[1]

        if fh is not None:
            log_file_level = config.get("logger", "log_file_level")
            assert level_to_numeric.get(log_file_level) == fh.level

            log_file_path = config.get("logger", "log_file_path")
            assert os.path.basename(fh.baseFilename) == os.path.basename(log_file_path)


def send_to_log(message, kind="INFO"):
    """
    A simple function to demonstrate the logger generating an origin.
    """
    if kind.lower() == "info":
        log.info(message)
    elif kind.lower() == "debug":
        log.debug(message)


def test_log_format():
    """
    Test that the log format matches the expected pattern from config.yml:
    "%(asctime)s, %(origin)s.%(funcName)s():%(lineno)d, %(levelname)s, %(message)s"
    """
    # Use log_to_list to capture log messages
    with log.log_to_list() as log_list:
        # Define a function that we'll call to generate a log with known function name
        def test_logging_function():
            log.info("Testing log format", extra={"origin": "test_module"})

        # Call the function to generate a log entry
        test_logging_function()

    # We should have captured one log entry
    assert len(log_list) == 1

    # Check that the log entry has all the required attributes from our format
    entry = log_list[0]

    # Check timestamp format: YYYY-MM-DD HH:MM:SS,SSS
    assert hasattr(entry, "asctime")
    assert re.match(r"\d{4}-\d{2}-\d{2} \d{2}:\d{2}:\d{2},\d{3}", entry.asctime)

    # Check origin (module name)
    assert hasattr(entry, "origin")
    assert entry.origin == "test_module"

    # Check function name
    assert hasattr(entry, "funcName")
    assert entry.funcName == "test_logging_function"

    # Check line number exists and is numeric
    assert hasattr(entry, "lineno")
    assert isinstance(entry.lineno, int)

    # Check level name
    assert hasattr(entry, "levelname")
    assert entry.levelname == "INFO"

    # Check message
    assert hasattr(entry, "message")
    assert entry.message == "Testing log format"


def test_log_format_real_output():
    """
    Test that when logging something, the output string has the expected format.
    This tests the actual string formatting rather than just the presence of attributes.
    """
    with log.log_to_list() as log_list:
        # Get the line number before logging
        lineno = inspect.currentframe().f_lineno + 1
        log.info("Test message", extra={"origin": "test_module"})

    # Get the formatted message as it would appear in the log
    handler = logging.StreamHandler()
    formatter = logging.Formatter(
        "%(asctime)s, %(origin)s.%(funcName)s():%(lineno)d, %(levelname)s, %(message)s"
    )
    handler.setFormatter(formatter)

    # Format the log record ourselves
    formatted_message = formatter.format(log_list[0])

    # Check that the formatted message matches our expected pattern
    # The function name should be test_log_format_real_output
    pattern = rf"\d{{4}}-\d{{2}}-\d{{2}} \d{{2}}:\d{{2}}:\d{{2}},\d{{3}}, test_module.test_log_format_real_output\(\):{lineno}, INFO, Test message"
    assert re.match(
        pattern, formatted_message
    ), f"Expected format not found in: {formatted_message}"


# no obvious way to do the following
# TODO: test for the following configs  use_color, log_warnings, log_exceptions, log_file_format


# Most of the logging functionality is tested in Astropy's tests for AstropyLogger


def test_swxsoc_warnings_logging():
    # Test that our logger intercepts our warnings but not Astropy warnings

    # First, disable our warnings logging
    # We need to do this manually because pytest has overwritten warnings.showwarning()
    log._showwarning_orig, previous = None, log._showwarning_orig

    # Without warnings logging
    with pytest.warns(
        SWXUserWarning, match="This warning should not be captured"
    ) as warn_list:
        with log.log_to_list() as log_list:
            warnings.warn("This warning should not be captured", SWXUserWarning)
    assert len(log_list) == 0
    assert len(warn_list) == 1

    # With warnings logging, making sure that Astropy warnings are not intercepted
    with pytest.warns(
        AstropyUserWarning, match="This warning should not be captured"
    ) as warn_list:
        log.enable_warnings_logging()
        with log.log_to_list() as log_list:
            warnings.warn("This warning should be captured", SWXUserWarning)
            warnings.warn("This warning should not be captured", AstropyUserWarning)
        log.disable_warnings_logging()
    assert len(log_list) == 1
    assert len(warn_list) == 1
    assert log_list[0].levelname == "WARNING"
    assert log_list[0].message.startswith(
        "SWXUserWarning: This warning should be captured"
    )
    # assert log_list[0].origin == "swxsoc.util.tests.test_logger"

    # Restore the state of warnings logging prior to this test
    log._showwarning_orig = previous<|MERGE_RESOLUTION|>--- conflicted
+++ resolved
@@ -9,10 +9,7 @@
 import warnings
 
 import pytest
-<<<<<<< HEAD
-=======
 from astropy.logger import AstropyLogger
->>>>>>> 623b6445
 from astropy.utils.exceptions import AstropyUserWarning
 
 from swxsoc import config, log
