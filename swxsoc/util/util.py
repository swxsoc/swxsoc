"""
This module provides general utility functions.
"""

import numbers
import os
import re
import time
from datetime import datetime, timezone
from typing import Dict, List, Optional, Union
<<<<<<< HEAD
=======
from pathlib import Path
>>>>>>> 1d6335dd

import astropy.units as u
import boto3
import requests
import sunpy.net.attrs as a
import sunpy.time
import sunpy.util.net
from astropy.time import Time
from astropy.timeseries import TimeSeries
from botocore import UNSIGNED
from botocore.client import Config
from botocore.exceptions import ClientError, NoCredentialsError
from dateutil.relativedelta import relativedelta
from parfive import Downloader
from sunpy.net.attr import AttrAnd, AttrOr, AttrWalker, SimpleAttr
from sunpy.net.base_client import BaseClient, QueryResponseTable, convert_row_to_table

import swxsoc

__all__ = [
    "create_science_filename",
    "parse_science_filename",
    "SWXSOCClient",
    "SearchTime",
    "Level",
    "Instrument",
    "Descriptor",
    "DevelopmentBucket",
    "record_timeseries",
    "get_dashboard_id",
    "get_panel_id",
    "query_annotations",
    "create_annotation",
    "remove_annotation_by_id",
    "_record_dimension_timestream",
]

# Constants
L0_TIME_FORMATS = [
    "%Y%m%dT%H%M%S",  # YYYYMMDDTHHMMSS
    "%Y%j-%H%M%S",  # YYYYJJJ-HHMMSS
    "%Y%j_%H%M%S",  # YYYYJJJ_HHMMSS
    "%y%m%d%H%M%S",  # YYMMDDHHMMSS
]

TIME_FORMAT = "%Y%m%dT%H%M%S"  # YYYYMMDDTHHMMSS


def create_science_filename(
    instrument: str,
    time: str,
    level: str,
    version: str,
    mode: str = "",
    descriptor: str = "",
    test: bool = False,
):
    """Return a compliant filename. The format is defined as

    {mission}_{inst}_{mode}_{level}{test}_{descriptor}_{time}_v{version}.cdf

    This format is only appropriate for data level >= 1.

    Parameters
    ----------
    instrument : `str`
        The instrument name. Must be one of the following "eea", "nemesis", "merit", "spani"
    time : `str` (in isot format) or ~astropy.time
        The time
    level : `str`
        The data level. Must be one of the following "l0", "l1", "l2", "l3", "l4", "ql"
    version : `str`
        The file version which must be given as X.Y.Z
    descriptor : `str`
        An optional file descriptor.
    mode : `str`
        An optional instrument mode.
    test : bool
        Selects whether the file is a test file.

    Returns
    -------
    filename : `str`
        A CDF file name including the given parameters that matches the mission's file naming conventions

    Raises
    ------
    ValueError: If the instrument is not recognized as one of the mission's instruments
    ValueError: If the data level is not recognized as one of the mission's valid data levels
    ValueError: If the data version does not match the mission's data version formatting conventions
    ValueError: If the data product descriptor or instrument mode do not match the mission's formatting conventions
    """
    test_str = ""

    if isinstance(time, str):
        time_str = Time(time, format="isot").strftime(TIME_FORMAT)
    else:
        time_str = time.strftime(TIME_FORMAT)

    if instrument not in swxsoc.config["mission"]["inst_names"]:
        raise ValueError(
            f"Instrument, {instrument}, is not recognized. Must be one of {swxsoc.config['mission']['inst_names']}."
        )
    if level not in swxsoc.config["mission"]["valid_data_levels"]:
        raise ValueError(
            f"Level, {level}, is not recognized. Must be one of {swxsoc.config['mission']['valid_data_levels']}."
        )
    # check that version is in the right format with three parts
    if len(version.split(".")) != 3:
        raise ValueError(
            f"Version, {version}, is not formatted correctly. Should be X.Y.Z"
        )
    # check that version has integers in each part
    for item in version.split("."):
        try:
            int_value = int(item)
        except ValueError:
            raise ValueError(f"Version, {version}, is not all integers.")

    if test is True:
        test_str = "test"

    # the parse_science_filename function depends on _ not being present elsewhere
    if ("_" in mode) or ("_" in descriptor):
        raise ValueError(
            "The underscore symbol _ is not allowed in mode or descriptor."
        )

    filename = f"{swxsoc.config['mission']['mission_name']}_{swxsoc.config['mission']['inst_to_shortname'][instrument]}_{mode}_{level}{test_str}_{descriptor}_{time_str}_v{version}"
    filename = filename.replace("__", "_")  # reformat if mode or descriptor not given

    return filename + swxsoc.config["mission"]["file_extension"]


def _get_instrument_mapping(config: dict) -> dict:
    """
    Maps instrument shortnames to their full names and additional names.
    This is used for parsing filenames and ensuring consistency in naming.

    Parameters
    ----------
    config : dict
        The configuration dictionary containing mission and instrument details.

    Returns
    -------
    dict
        A dictionary mapping shortnames to full names and additional names.
    """
    return {
        **{s: m for m, s in config["inst_to_shortname"].items()},
        **{s: m for m, lst in config["inst_to_extra_inst_names"].items() for s in lst},
    }


def _parse_standard_format(filename_components: list, config: dict) -> dict:
    """
    Parses the standard filename format and extracts relevant fields.
    Handles the following format:
    {mission}_{inst}_{mode}_{level}{test}_{descriptor}_{time}_v{version}.{extension}

    Parameters
    ----------
    filename_components : list
        The components of the filename split by "_".
    config : dict
        The configuration dictionary containing mission and instrument details.

    Returns
    -------
    dict
        A dictionary containing the parsed fields.

    Raises
    ------
    ValueError
        If the filename does not match the expected format or contains invalid values.
    """

    result = {}
    mission_name = config["mission_name"]
    shortnames = config["inst_shortnames"]

    if filename_components[0] != mission_name:
        raise ValueError(f"Not a valid mission name: {filename_components[0]}")
    if filename_components[1] not in shortnames:
        raise ValueError(f"Invalid instrument shortname: {filename_components[1]}")

    result["instrument"] = _get_instrument_mapping(config)[filename_components[1]]
    result["time"] = Time.strptime(filename_components[-2], TIME_FORMAT)

    # Handle optional fields: mode, test, descriptor
    result["test"] = (
        "test" in filename_components[2] or "test" in filename_components[3]
    )
    if filename_components[2][:2] not in swxsoc.config["mission"]["valid_data_levels"]:
        result["mode"] = filename_components[2]
        result["level"] = filename_components[3].replace("test", "")
        if len(filename_components) == 7:
            result["descriptor"] = filename_components[4]
    else:
        result["level"] = filename_components[2].replace("test", "")
        if len(filename_components) == 6:
            result["descriptor"] = filename_components[3]

    result["version"] = filename_components[-1].lstrip("v")
    return result


def _extract_instrument_name(filename: str, config: dict) -> str:
    """
    Extracts the instrument name from the filename using regex patterns.

    Parameters
    ----------
    filename : str
        The filename from which to extract the instrument name.
    config : dict
        The configuration dictionary containing mission and instrument details.

    Returns
    -------
    str
        The extracted instrument name.

    Raises
    ------
    ValueError
        If no valid instrument name is found in the filename.
    """

    all_inst_names = [
        name.lower()
        for name in (
            config["inst_names"]
            + config["inst_shortnames"]
            + [n for sublist in config["extra_inst_names"] for n in sublist]
        )
    ]
    mission_name = config["mission_name"].lower()
    pattern = re.compile(
        rf"(?:^|[_\-.]|{mission_name})("
        + "|".join(re.escape(name) for name in all_inst_names)
        + r"(?:\d+)?)(?:[_\-.]|$|\d)",
        re.IGNORECASE,
    )
    matches = pattern.findall(filename.lower())
    if not matches:
        raise ValueError(f"No valid instrument name found in {filename}")
    if len(matches) > 1:
        raise ValueError(f"Multiple instrument names found: {matches}")
    return matches[0]


def _extract_time(filename: str) -> Time:
    """
    Extracts time from the filename using regex patterns.
    Handles various formats including ISO 8601 and legacy L0 formats.

    Parameters
    ----------
    filename : str
        The filename from which to extract the time.

    Returns
    -------
    Time
        The extracted time as an astropy Time object.

    Raises
    ------
    ValueError
        If no recognizable time format is found in the filename.
    """

    TIME_PATTERNS = [
        re.compile(r"\d{8}[-_ T]?\d{6}"),  # YYYYMMDD-HHMMSS
        re.compile(r"\d{4}-\d{2}-\d{2}[-_ T]\d{2}:\d{2}:\d{2}"),  # ISO 8601
        re.compile(r"\d{7}[-_]\d{6}"),  # Legacy L0 formats
        re.compile(r"\d{12}"),  # YYMMDDhhmmss
        re.compile(r"\d{8}T\d{6}"),  # YYYYMMDDTHHMMSS (added this line)
    ]

    for pattern in TIME_PATTERNS:
        matches = pattern.search(filename)  # Search for time patterns
        if matches:
            time_str = matches.group(0)
            # Try legacy L0 formats first
            for fmt in L0_TIME_FORMATS:
                try:
                    return Time(datetime.strptime(time_str, fmt))
                except ValueError:
                    continue
            # Fall back to ISO 8601 and others
            try:
                return Time(sunpy.parse_time(time_str))
            except Exception:
                continue
    raise ValueError(f"No recognizable time format in {filename}")


def parse_science_filename(filepath: str) -> dict:
    """
    Parses a science filename into its constituent properties.

    Parameters
    ----------
    filepath : str
        Fully qualified filepath of an input file.

    Returns
    -------
    dict
        Parsed fields such as instrument, mode, test, time, level, version, and descriptor.

    Raises
    ------
    ValueError
        If mission name or instrument is not recognized, or time format is invalid.
    """
    import swxsoc

    config = swxsoc.config["mission"]
    result = {
        "instrument": None,
        "mode": None,
        "test": False,
        "time": None,
        "level": None,
        "version": None,
        "descriptor": None,
    }

    filename = os.path.basename(filepath)
    file_name, file_ext = os.path.splitext(filename)

    if file_ext == config["file_extension"]:
        components = file_name.split("_")
        parsed = _parse_standard_format(components, config)
        result.update(parsed)
    else:
        instrument_name = _extract_instrument_name(filename, config)
        parsed_time = _extract_time(filename)
        from_shortname = _get_instrument_mapping(config)
        result.update(
            {
                "mission": config["mission_name"].lower(),
                "instrument": from_shortname.get(
                    instrument_name.lower(), instrument_name
                ),
                "time": parsed_time,
                "level": config["valid_data_levels"][0],  # Default to first level
            }
        )

    return result


# ================================================================================================
#                                  SWXSOC FIDO CLIENT
# ================================================================================================

# Initialize the attribute walker
walker = AttrWalker()


# Map sunpy attributes to SWXSOC attributes for easy access
class SearchTime(a.Time):
    """
    Attribute for specifying the time range for the search.

    Attributes
    ----------
    start : `str`
        The start time in ISO format.
    end : `str`
        The end time in ISO format.
    """


class Level(a.Level):
    """
    Attribute for specifying the data level for the search.

    Attributes
    ----------
    value : str
        The data level value.
    """


class Instrument(a.Instrument):
    """
    Attribute for specifying the instrument for the search.

    Attributes
    ----------
    value : str
        The instrument value.
    """


class Descriptor(a.Detector):
    """
    Attribute to specify the data type for the search.

    Attributes
    ----------
    value : str
        The data type
    """


class DevelopmentBucket(SimpleAttr):
    """
    Attribute for specifying whether to search in the DevelopmentBucket for testing purposes.

    Attributes
    ----------
    value : bool
        Whether to use the DevelopmentBucket. Defaults to False.
    """


@walker.add_creator(AttrOr)
def create_or(wlk, tree):
    """
    Creates an 'AttrOr' object from the provided tree of attributes.

    Parameters
    ----------
    wlk : AttrWalker
        The AttrWalker instance used for creating the attributes.
    tree : AttrOr
        The 'AttrOr' tree structure.

    Returns
    -------
    list
        A list of created attributes.
    """
    results = []
    for sub in tree.attrs:
        results.append(wlk.create(sub))
    return results


@walker.add_creator(AttrAnd)
def create_and(wlk, tree):
    """
    Creates an 'AttrAnd' object from the provided tree of attributes.

    Parameters
    ----------
    wlk : AttrWalker
        The AttrWalker instance used for creating the attributes.
    tree : AttrAnd
        The 'AttrAnd' tree structure.

    Returns
    -------
    list
        A list containing a single dictionary of attributes.
    """
    result = {}
    for sub in tree.attrs:
        wlk.apply(sub, result)
    return [result]


@walker.add_applier(SearchTime)
def apply_time(wlk, attr, params):
    """
    Applies 'a.Time' attribute to the parameters.

    Parameters
    ----------
    wlk : AttrWalker
        The AttrWalker instance used for applying the attributes.
    attr : a.Time
        The 'a.Time' attribute to be applied.
    params : dict
        The parameters dictionary to be updated.
    """
    params.update({"startTime": attr.start.isot, "endTime": attr.end.isot})


@walker.add_applier(Level)
def apply_level(wlk, attr, params):
    """
    Applies 'a.Level' attribute to the parameters.

    Parameters
    ----------
    wlk : AttrWalker
        The AttrWalker instance used for applying the attributes.
    attr : a.Level
        The 'a.Level' attribute to be applied.
    params : dict
        The parameters dictionary to be updated.
    """
    params.update({"level": attr.value.lower()})


@walker.add_applier(Instrument)
def apply_instrument(wlk, attr, params):
    """
    Applies 'a.Instrument' attribute to the parameters.

    Parameters
    ----------
    wlk : AttrWalker
        The AttrWalker instance used for applying the attributes.
    attr : a.Instrument
        The 'a.Instrument' attribute to be applied.
    params : dict
        The parameters dictionary to be updated.
    """
    params.update({"instrument": attr.value.upper()})


@walker.add_applier(DevelopmentBucket)
def apply_development_bucket(wlk, attr, params):
    """
    Applies 'DevelopmentBucket' attribute to the parameters.

    Parameters
    ----------
    wlk : AttrWalker
        The AttrWalker instance used for applying the attributes.
    attr : DevelopmentBucket
        The 'DevelopmentBucket' attribute to be applied.
    params : dict
        The parameters dictionary to be updated.
    """
    params.update({"use_development_bucket": attr.value})


@walker.add_applier(Descriptor)
def apply_descriptor(wlk, attr, params):
    """
    Applies 'DevelopmentBucket' attribute to the parameters.

    Parameters
    ----------
    wlk : AttrWalker
        The AttrWalker instance used for applying the attributes.
    attr : DevelopmentBucket
        The 'DevelopmentBucket' attribute to be applied.
    params : dict
        The parameters dictionary to be updated.
    """
    params.update({"descriptor": attr.value})


class SWXSOCClient(BaseClient):
    """
    Client for searching for SWXSOC data on AWS.
    This client provides search and fetch functionality for SWXSOC data and is based on the sunpy BaseClient for FIDO.

    For more information on the sunpy BaseClient, see: https://docs.sunpy.org/en/stable/generated/api/sunpy.net.base_client.BaseClient.html

    Note that AWS buckets may require access keys.

    Examples
    --------
    >>> from swxsoc.util import SWXSOCClient, SearchTime, Level, Descriptor, Instrument
    >>> client = SWXSOCClient()
    >>> query = AttrAnd([SearchTime(start=Time("2025-07-10T00:00:00"), end=Time("2025-07-11T00:00:00")),
    ...    Instrument("meddea"),
    ...    Level("l0"),
    ...    Descriptor("housekeeping")])
    >>> results = client.search(query)  # doctest: +SKIP
    """

    size_column = "size"

    def search(self, query=None):
        """
        Searches for data based on the given query.

        Parameters
        ----------
        query : AttrAnd
            The query object specifying search criteria.

        Returns
        -------
        QueryResponseTable
            A table containing the search results.
        """
        if query is None:
            query = AttrAnd([])

        queries = walker.create(query)
        swxsoc.log.info(f"Searching with {queries}")

        results = []
        for query_parameters in queries:
            results.extend(self._make_search(query_parameters))

        if results == []:
            return QueryResponseTable(names=[], rows=[], client=self)

        names = [
            "instrument",
            "mode",
            "test",
            "time",
            "level",
            "version",
            "descriptor",
            "key",
            "size",
            "bucket",
            "etag",
            "storage_class",
            "last_modified",
        ]
        return QueryResponseTable(names=names, rows=results, client=self)

    @convert_row_to_table
    def fetch(self, query_results, *, path, downloader, **kwargs):
        """
        Fetches the files based on query results and queues them up to be downloaded to the specified path by your downloader.

        Note: The downloader must be an instance of parfive.Downloader

        Parameters
        ----------
        query_results : list
            The results of the search query.
        path : str
            The directory path where files should be saved.
        downloader : Downloader
            The parfive downloader instance used for fetching files.
        """

        if not isinstance(downloader, Downloader):
            raise ValueError("Downloader must be an instance of parfive.Downloader")

        for row in query_results:
            swxsoc.log.info(f"Fetching {row['key']}")
            if path is None or path == ".":
                path = os.getcwd()

            if os.path.exists(path) and not os.path.isdir(path):
                raise ValueError(f"Path {path} is not a directory")

            filepath = self._make_filename(path, row)

            presigned_url = self.generate_presigned_url(row["bucket"], row["key"])
            url = (
                presigned_url
                if presigned_url is not None
                else f'https://{row["bucket"]}.s3.amazonaws.com/{row["key"]}'
            )

            downloader.enqueue_file(url, filename=filepath)

    @classmethod
    def _make_filename(cls, path, row):
        """
        Creates a filename based on the provided path and row data.

        Parameters
        ----------
        path : str
            The directory path.
        row : dict
            The row data containing the file key.

        Returns
        -------
        str
            The full file path.
        """
        return os.path.join(path, row["key"].split("/")[-1])

    @staticmethod
    def generate_presigned_url(bucket_name, object_key, expiration=3600):
        """
        Generates a presigned URL for accessing an object in S3. If credentials are not available
        or access is denied, attempts an unsigned request for public access.

        Parameters
        ----------
        bucket_name : str
            The name of the S3 bucket.
        object_key : str
            The key of the S3 object.
        expiration : int, optional
            The expiration time in seconds for the presigned URL. Default is 3600 seconds.

        Returns
        -------
        str or None
            The presigned URL if successful, or a direct unsigned URL if public access is allowed.
            Otherwise, returns None.
        """
        try:
            # Attempt to generate a presigned URL with credentials
            s3_client = boto3.client("s3")

            # Try to list one object to check if credentials are available
            s3_client.list_objects_v2(Bucket=bucket_name, MaxKeys=1)

            response = s3_client.generate_presigned_url(
                "get_object",
                Params={"Bucket": bucket_name, "Key": object_key},
                ExpiresIn=expiration,
            )
            return response

        except NoCredentialsError:
            swxsoc.log.warning("Credentials not available. Trying unsigned access.")
        except ClientError as e:
            error_code = e.response["Error"]["Code"]
            if error_code == "AccessDenied":
                swxsoc.log.warning(
                    f"Access denied to {bucket_name}/{object_key}. Trying unsigned access."
                )
            else:
                swxsoc.log.warning(f"Error generating presigned URL: {e}")
                return None

        # If credentials are missing or access is denied, try unsigned access
        try:
            # Attempt to access the object with an unsigned request (public access)
            swxsoc.log.info(f"Attempting unsigned access to {bucket_name}/{object_key}")
            url = f"https://{bucket_name}.s3.amazonaws.com/{object_key}"
            return url
        except ClientError as unsigned_error:
            print(f"Unsigned access failed: {unsigned_error}")
            return None

    @classmethod
    def _can_handle_query(cls, *query):
        """
        Determines if the client can handle the given query based on its attributes.

        Parameters
        ----------
        query : tuple
            The query attributes to check.

        Returns
        -------
        bool
            True if the client can handle the query, otherwise False.
        """
        query_attrs = set(type(x) for x in query)
        supported_attrs = {SearchTime, Level, Instrument, DevelopmentBucket}
        return supported_attrs.issuperset(query_attrs)

    @classmethod
    def _make_search(cls, query):
        """
        Performs a search based on the provided query parameters.

        Parameters
        ----------
        query : dict
            The query parameters including instrument, levels, time range, and development bucket flag.

        Returns
        -------
        list
            A list of rows containing the search results.
        """
        instrument = query.get("instrument")
        levels = query.get("level")
        start_time = query.get("startTime")
        end_time = query.get("endTime")
        descriptor = query.get("descriptor")
        use_development_bucket = query.get("use_development_bucket")

        if levels is not None and not isinstance(levels, list):
            levels = [levels]

        if levels is not None and len(levels) > 0:
            for level in levels:
                if level not in swxsoc.config["mission"]["valid_data_levels"]:
                    raise ValueError(f"Invalid data level: {level}")
        else:
            levels = swxsoc.config["mission"]["valid_data_levels"]

        if start_time is None:
            start_time = "2000-01-01"

        if end_time is None:
            end_time = datetime.now().isoformat()

        instrument_buckets = {
            f"{swxsoc.config['mission']['inst_to_targetname'][inst]}": (
                f"{'dev-' if use_development_bucket else ''}"
                f"{swxsoc.config['mission']['mission_name']}-{inst}"
            )
            for inst in swxsoc.config["mission"]["inst_names"]
        }

        swxsoc.log.debug(f"Mapping of instruments to S3 buckets: {instrument_buckets}")

        if instrument is None or instrument not in instrument_buckets:
            swxsoc.log.info(
                f"No instrument specified or invalid instrument. Searching all instruments."
            )
            instrument_bucket_to_search = instrument_buckets.values()
        else:
            swxsoc.log.info(f"Searching for instrument: {instrument}")
            instrument_bucket_to_search = [instrument_buckets[instrument]]

        swxsoc.log.debug(f"Searching in buckets: {instrument_bucket_to_search}")

        files_in_s3 = cls.list_files_in_s3(instrument_bucket_to_search)

        if levels is not None or start_time is not None or end_time is not None:
            swxsoc.log.info(
                f"Searching for files with level {levels} between {start_time} and {end_time}"
            )
            if descriptor:
                swxsoc.log.info(f"Searching for files with descriptor: {descriptor}")

            prefixes = cls.generate_prefixes(levels, start_time, end_time, descriptor)

            matched_files = []
            for this_s3_file in files_in_s3:
                print(this_s3_file)
                for this_prefix_list in prefixes:
                    #    print(this_prefix_list)
                    if all(
                        this_token in str(Path(this_s3_file["Key"]).parent)
                        for this_token in this_prefix_list
                    ):
                        matched_files.append(this_s3_file)
        else:
            swxsoc.log.info(f"Searching for all files")
        # remove duplicates
        unique_matched_files = []
        seen = []
        for this_file in matched_files:
            if this_file["Key"] not in seen:
                seen.append(this_file["Key"])
                unique_matched_files.append(this_file)
        matched_files = unique_matched_files
        swxsoc.log.info(f"Found {len(matched_files)} files in S3")

        rows = []
        for s3_object in matched_files:
            swxsoc.log.debug(f"Processing S3 object: {s3_object}")

            try:
                info = parse_science_filename(s3_object["Key"])
            except ValueError:
                info = {}

            row = [
                info.get("instrument", "unknown"),
                info.get("mode", "unknown"),
                info.get("test", False),
                info.get("time", "unknown"),
                info.get("level", "unknown"),
                info.get("version", "unknown"),
                info.get("descriptor", "unknown"),
                s3_object["Key"],
                s3_object["Size"] * u.byte,
                s3_object["Bucket"],
                s3_object["ETag"],
                s3_object["StorageClass"],
                s3_object["LastModified"],
            ]
            rows.append(row)

        return rows

    @staticmethod
    def list_files_in_s3(bucket_names: list) -> list:
        """
        Lists all files in the specified S3 buckets. If access is denied, it retries with an unsigned request.

        Parameters
        ----------
        bucket_names : list
            A list of S3 bucket names.

        Returns
        -------
        list
            A list of dictionaries containing metadata about each S3 object.
        """
        content = []
        s3 = boto3.client("s3")
        paginator = s3.get_paginator("list_objects_v2")

        for bucket_name in bucket_names:
            try:
                # Try with authenticated client
                pages = paginator.paginate(Bucket=bucket_name)
                for page in pages:
                    for obj in page.get("Contents", []):
                        metadata = {
                            "Key": obj["Key"],
                            "LastModified": sunpy.time.parse_time(obj["LastModified"]),
                            "Size": obj["Size"],
                            "ETag": obj["ETag"],
                            "StorageClass": obj.get("StorageClass", "STANDARD"),
                            "Bucket": bucket_name,
                        }
                        content.append(metadata)
            except (ClientError, NoCredentialsError) as e:
                swxsoc.log.warning(f"Error accessing bucket {bucket_name}: {e}")
                if isinstance(e, NoCredentialsError):
                    error_code = "NoCredentialsError"
                elif isinstance(e, ClientError):
                    error_code = e.response["Error"]["Code"]
                # Retry?
                if error_code == "AccessDenied" or error_code == "NoCredentialsError":
                    swxsoc.log.warning(
                        f"Access denied to bucket {bucket_name}. Trying unsigned request."
                    )
                    # Retry with an unsigned (anonymous) client
                    try:
                        unsigned_s3 = boto3.client(
                            "s3", config=Config(signature_version=UNSIGNED)
                        )
                        unsigned_paginator = unsigned_s3.get_paginator(
                            "list_objects_v2"
                        )
                        pages = unsigned_paginator.paginate(Bucket=bucket_name)
                        for page in pages:
                            for obj in page.get("Contents", []):
                                metadata = {
                                    "Key": obj["Key"],
                                    "LastModified": sunpy.time.parse_time(
                                        obj["LastModified"]
                                    ),
                                    "Size": obj["Size"],
                                    "ETag": obj["ETag"],
                                    "StorageClass": obj.get("StorageClass", "STANDARD"),
                                    "Bucket": bucket_name,
                                }
                                content.append(metadata)
                    except ClientError as retry_error:
                        raise Exception(
                            f"Unsigned request failed for bucket {bucket_name} (Ensure you have the correct IAM permissions, or are on the VPN)"
                        )
                else:
                    raise Exception(f"Error accessing bucket {bucket_name}: {e}")

        return content

    @staticmethod
    def generate_prefixes(
        levels: list, start_time: str, end_time: str, descriptor: str
    ) -> list:
        """
        Generates a list of prefixes based on the level and time range.

        Parameters
        ----------
        levels : list
            A list of data levels.
        start_time : str
            The start time in ISO format.
        end_time : str
            The end time in ISO format.
        descriptor : str
            The file descriptor

        Returns
        -------
        list
            A list of prefixes.
        """
        current_time = datetime.fromisoformat(start_time)
        end_time = datetime.fromisoformat(end_time)
        prefixes = []

        while current_time <= end_time:
            for level in levels:
                these_tokens = [
                    f"{current_time.year}",
                    f"{current_time.month:02d}",
                    level,
                ]
                if descriptor:
                    these_tokens.append(descriptor)
                prefixes.append(these_tokens)
            current_time += relativedelta(months=1)
        swxsoc.log.debug(f"Generated prefix: {prefixes}")

        return prefixes


def record_timeseries(
    ts: TimeSeries, ts_name: str = None, instrument_name: str = ""
) -> None:
    """
    Record a timeseries of measurements to AWS Timestream for viewing on a dashboard like Grafana.

    This function requires AWS credentials with permission to write to the AWS Timestream database.

    :param ts: A timeseries with column data to record.
    :type ts: TimeSeries
    :param ts_name: The name of the timeseries to record.
    :type ts_name: str
    :param instrument_name: Optional. If not provided, uses ts.meta['INSTRUME']
    :type instrument_name: str
    :return: None
    """
    timestream_client = boto3.client("timestream-write", region_name="us-east-1")

    # Get mission name from environment or default to 'hermes'
    mission_name = swxsoc.config["mission"]["mission_name"]
    instrument_name = (
        instrument_name.lower()
        if "INSTRUME" not in ts.meta
        else ts.meta["INSTRUME"].lower()
    )

    if ts_name is None or ts_name == "":
        ts_name = ts.meta.get("name", "measurement_group")

    database_name = f"{mission_name}_sdc_aws_logs"
    table_name = f"{mission_name}_measures_table"

    if os.getenv("LAMBDA_ENVIRONMENT") != "PRODUCTION":
        database_name = f"dev-{database_name}"
        table_name = f"dev-{table_name}"

    dimensions = [
        {"Name": "mission", "Value": mission_name},
        {"Name": "source", "Value": os.getenv("LAMBDA_ENVIRONMENT", "DEVELOPMENT")},
    ]

    if instrument_name == "" or instrument_name is None:
        error = f"Invalid instrument name: {instrument_name}. Must be one of {swxsoc.config['mission']['inst_names']}."
        swxsoc.log.error(error)
        raise ValueError(error)

    dimensions.append({"Name": "instrument", "Value": instrument_name})

    records = []
    for i, time_point in enumerate(ts.time):
        measure_record = {
            "Time": str(int(time_point.to_datetime().timestamp() * 1000)),
            "Dimensions": dimensions,
            "MeasureName": ts_name,
            "MeasureValueType": "MULTI",
            "MeasureValues": [],
        }

        for this_col in ts.colnames:
            if this_col == "time":
                continue

            if len(ts[this_col].shape) == 1:  # usual case, a single value in the column
                # Handle both Quantity and regular values
                if isinstance(ts[this_col], u.Quantity):
                    measure_unit = ts[this_col].unit
                    value = ts[this_col].value[i]
                else:
                    measure_unit = ""
                    value = ts[this_col][i]
                measure_record["MeasureValues"].append(
                    {
                        "Name": (
                            f"{this_col}_{measure_unit}" if measure_unit else this_col
                        ),
                        "Value": str(value),
                        "Type": (
                            "DOUBLE" if isinstance(value, numbers.Number) else "VARCHAR"
                        ),
                    }
                )
            else:  # the values in the timeseries are arrays
                values = ts[this_col][i]
                if isinstance(values, u.Quantity):
                    values = values.value  # remove the unit
                values = values.flatten()
                for i, value in enumerate(values):
                    measure_record["MeasureValues"].append(
                        {
                            "Name": f"{this_col}_val{i}",
                            "Value": str(float(value)),
                            "Type": (
                                "DOUBLE"
                                if isinstance(value, numbers.Number)
                                else "VARCHAR"
                            ),
                        }
                    )
        records.append(measure_record)
    # Process records in batches of 100 to avoid exceeding the Timestream API limit
    batch_size = 100
    for start in range(0, len(records), batch_size):
        chunk = records[start : start + batch_size]  # noqa: E203
        try:
            result = timestream_client.write_records(
                DatabaseName=database_name,
                TableName=table_name,
                Records=chunk,
            )
            swxsoc.log.info(
                f"Successfully wrote {len(chunk)} {ts_name} records to Timestream: {database_name}/{table_name}, "
                f"writeRecords Status: {result['ResponseMetadata']['HTTPStatusCode']}"
            )
        except timestream_client.exceptions.RejectedRecordsException as err:
            swxsoc.log.error(f"Failed to write records to Timestream: {err}")
            for rr in err.response["RejectedRecords"]:
                swxsoc.log.info(f"Rejected Index {rr['RecordIndex']}: {rr['Reason']}")
                if "ExistingVersion" in rr:
                    swxsoc.log.info(
                        f"Rejected record existing version: {rr['ExistingVersion']}"
                    )
        except Exception as err:
            swxsoc.log.error(f"Failed to write to Timestream: {err}")


def _record_dimension_timestream(
    dimensions: list,
    instrument_name: str = None,
    measure_name: str = "timestamp",
    measure_value: any = None,
    measure_value_type: str = "DOUBLE",
    timestamp: str = None,
) -> None:
    """
    Record a single measurement to an `AWS timestream <https://docs.aws.amazon.com/timestream/>`_ for viewing on a dashboard such as Grafana.

    .. warning::
        This function requires AWS credentials with permission to write to the AWS timestream database.

    :param dimensions: A list of dimensions to record. Each dimension should be a dictionary with 'Name' and 'Value' keys.
    :type dimensions: list[dict]
    :param instrument_name: Optional. Name of the instrument to add as a dimension. Defaults to None.
    :type instrument_name: str, optional
    :param measure_name: The name of the measure being recorded. Defaults to "timestamp".
    :type measure_name: str
    :param measure_value: The value of the measure being recorded. Defaults to the current UTC timestamp if not provided.
    :type measure_value: any, optional
    :param measure_value_type: The type of the measure value (e.g., "DOUBLE", "BIGINT"). Defaults to "DOUBLE".
    :type measure_value_type: str
    :param timestamp: The timestamp for the record in milliseconds. Defaults to the current time if not provided.
    :type timestamp: str, optional
    :return: None
    """
    timestream_client = boto3.client("timestream-write", region_name="us-east-1")

    # Use current time in milliseconds if no timestamp is provided
    if not timestamp:
        timestamp = int(time.time() * 1000)

    # Default measure_value to current UTC timestamp if not provided
    utc_now = datetime.now(timezone.utc)
    if measure_value is None:
        measure_value = str(utc_now.timestamp())

    swxsoc.log.info(f"Using timestamp: {timestamp}")

    # Lowercase instrument name for consistency if provided
    if instrument_name:
        instrument_name = instrument_name.lower()

    # Add instrument_name as a dimension if provided
    if instrument_name and instrument_name in swxsoc.config["mission"]["inst_names"]:
        dimensions.append({"Name": "InstrumentName", "Value": instrument_name})
    else:
        swxsoc.log.info(
            "No valid instrument name provided. Skipping instrument dimension."
        )

    try:
        # Get mission name from environment or default to 'hermes'
        mission_name = swxsoc.config["mission"]["mission_name"]

        # Define database and table names based on mission and environment
        database_name = f"{mission_name}_sdc_aws_logs"
        table_name = f"{mission_name}_measures_table"

        if os.getenv("LAMBDA_ENVIRONMENT") != "PRODUCTION":
            database_name = f"dev-{database_name}"
            table_name = f"dev-{table_name}"

        record = {
            "Time": str(timestamp),
            "Dimensions": dimensions,
            "MeasureName": measure_name,
            "MeasureValue": str(measure_value),
            "MeasureValueType": measure_value_type,
        }

        # Write records to Timestream
        timestream_client.write_records(
            DatabaseName=database_name,
            TableName=table_name,
            Records=[record],
        )
        swxsoc.log.info(
            f"Successfully wrote record {record} to Timestream: {database_name}/{table_name}"
        )

    except Exception as e:
        swxsoc.log.error(f"Failed to write to Timestream: {e}")


def _to_milliseconds(dt: datetime) -> int:
    """
    Converts a datetime object to milliseconds since epoch.

    Args:
        dt (datetime): Datetime object to convert.

    Returns:
        int: Milliseconds since epoch.
    """
    if isinstance(dt, Time):
        # Convert astropy Time object to a standard datetime object in UTC
        dt = dt.to_datetime(timezone=None)  # Convert to naive datetime in UTC
        return int(dt.timestamp() * 1000)

    return int(dt.timestamp() * 1000)


def get_dashboard_id(
    dashboard_name: str, mission_dashboard: Optional[str] = None
) -> Optional[int]:
    """
    Retrieves the dashboard UID by its name. Issues a warning if multiple dashboards with the same name are found.

    Args:
        dashboard_name (str): Name of the dashboard to retrieve.

    Returns:
        Optional[int]: The UID of the dashboard, or None if not found.
    """
    try:
        # Set the base URL and API key for Grafana Annotations API
        # You need to set the GRAFANA_API_KEY environment variables to use this feature
        API_KEY = os.environ.get("GRAFANA_API_KEY", None)
        HEADERS = {
            "Authorization": f"Bearer {API_KEY}",
            "Content-Type": "application/json",
        }
        BASE_URL = (
            f"https://grafana.{swxsoc.config['mission']['mission_name']}.swsoc.smce.nasa.gov"
            if not mission_dashboard
            else f"https://grafana.{mission_dashboard}.swsoc.smce.nasa.gov"
        )
        response = requests.get(
            f"{BASE_URL}/api/search", headers=HEADERS, params={"query": dashboard_name}
        )
        response.raise_for_status()
        dashboards = response.json()
    except requests.exceptions.HTTPError as e:
        swxsoc.log.error(f"Failed to retrieve dashboards: {e}")
        return None
    except requests.exceptions.ConnectionError as e:
        swxsoc.log.error(f"Failed to retrieve panels for dashboard: {e}")
        return None

    matching_dashboards = [
        dashboard
        for dashboard in dashboards
        if "title" in dashboard and dashboard["title"] == dashboard_name
    ]

    if len(matching_dashboards) == 0:
        swxsoc.log.warning(
            f"Dashboard with title '{dashboard_name}' not found. Annotation will be created without a dashboard."
        )

    if len(matching_dashboards) > 1:
        swxsoc.log.warning(
            f"Multiple dashboards with title '{dashboard_name}' found. "
            f"Using the first matching dashboard UID ({matching_dashboards[0]['uid']}). Consider using unique dashboard titles."
        )

    return matching_dashboards[0]["uid"] if matching_dashboards else None


def get_panel_id(
    dashboard_id: int, panel_name: str, mission_dashboard: Optional[str] = None
) -> Optional[int]:
    """
    Retrieves the panel ID by dashboard UID and panel name. Issues a warning if multiple panels with the same name are found.

    Args:
        dashboard_id (int): UID of the dashboard.
        panel_name (str): Name of the panel to retrieve.

    Returns:
        Optional[int]: The ID of the panel, or None if not found.
    """
    try:
        # Set the base URL and API key for Grafana Annotations API
        # You need to set the GRAFANA_API_KEY environment variables to use this feature
        API_KEY = os.environ.get("GRAFANA_API_KEY", None)
        HEADERS = {
            "Authorization": f"Bearer {API_KEY}",
            "Content-Type": "application/json",
        }
        BASE_URL = (
            f"https://grafana.{swxsoc.config['mission']['mission_name']}.swsoc.smce.nasa.gov"
            if not mission_dashboard
            else f"https://grafana.{mission_dashboard}.swsoc.smce.nasa.gov"
        )
        response = requests.get(
            f"{BASE_URL}/api/dashboards/uid/{dashboard_id}", headers=HEADERS
        )
        response.raise_for_status()
        panels = response.json().get("dashboard", {}).get("panels", [])

    except requests.exceptions.HTTPError as e:
        swxsoc.log.error(
            f"Failed to retrieve panels for dashboard ID {dashboard_id}: {e}"
        )
        return None

    except requests.exceptions.ConnectionError as e:
        swxsoc.log.error(
            f"Failed to retrieve panels for dashboard ID {dashboard_id}: {e}"
        )
        return None

    matching_panels = [panel for panel in panels if panel["title"] == panel_name]

    if len(matching_panels) == 0:
        swxsoc.log.warning(
            f"Panel with title '{panel_name}' not found in dashboard ID {dashboard_id}. Annotation will be created without a panel."
        )

    if len(matching_panels) > 1:
        swxsoc.log.warning(
            f"Multiple panels with title '{panel_name}' found in dashboard ID {dashboard_id}. "
            f"Using the first matching panel ID ({matching_panels[0]['id']}). Consider using unique panel titles."
        )

    return matching_panels[0]["id"] if matching_panels else None


def query_annotations(
    start_time: datetime,
    end_time: Optional[datetime] = None,
    tags: Optional[List[str]] = None,
    limit: Optional[int] = 100,
    dashboard_id: Optional[int] = None,
    panel_id: Optional[int] = None,
    dashboard_name: Optional[str] = None,
    panel_name: Optional[str] = None,
    mission_dashboard: Optional[str] = None,
) -> List[Dict[str, Union[str, int]]]:
    """
    Queries annotations within a specific timeframe with optional filters for tags, dashboard, and panel names.

    Args:
        start_time (datetime): Start time of the query.
        end_time (Optional[datetime]): End time of the query; defaults to start_time if None.
        tags (Optional[List[str]]): List of tags to filter the annotations.
        limit (Optional[int]): Maximum number of annotations to retrieve.
        dashboard_id (Optional[int]): UID of the dashboard to filter annotations.
        panel_id (Optional[int]): ID of the panel to filter annotations.
        dashboard_name (Optional[str]): Name of the dashboard to look up UID if `dashboard_id` is not provided.
        panel_name (Optional[str]): Name of the panel to look up ID if `panel_id` is not provided.

    Returns:
        List[Dict[str, Union[str, int]]]: List of annotations matching the query criteria.
    """
    # Look up dashboard and panel IDs if names are provided
    if dashboard_name and not dashboard_id:
        dashboard_id = get_dashboard_id(dashboard_name, mission_dashboard)
    if dashboard_id and panel_name and not panel_id:
        panel_id = get_panel_id(dashboard_id, panel_name, mission_dashboard)

    if not end_time:
        end_time = start_time

    params = {
        "from": _to_milliseconds(start_time),
        "to": _to_milliseconds(end_time),
        "limit": limit,
    }
    if tags:
        params["tags"] = tags
    if dashboard_id:
        params["dashboardUID"] = dashboard_id
    if panel_id:
        params["panelId"] = panel_id

    try:
        # Set the base URL and API key for Grafana Annotations API
        # You need to set the GRAFANA_API_KEY environment variables to use this feature
        API_KEY = os.environ.get("GRAFANA_API_KEY", None)
        HEADERS = {
            "Authorization": f"Bearer {API_KEY}",
            "Content-Type": "application/json",
        }
        BASE_URL = (
            f"https://grafana.{swxsoc.config['mission']['mission_name']}.swsoc.smce.nasa.gov"
            if not mission_dashboard
            else f"https://grafana.{mission_dashboard}.swsoc.smce.nasa.gov"
        )
        response = requests.get(
            f"{BASE_URL}/api/annotations", headers=HEADERS, params=params
        )
        response.raise_for_status()
        return response.json()
    except requests.exceptions.HTTPError as e:
        swxsoc.log.error(f"Failed to query annotations: {e}")
        return []
    except requests.exceptions.ConnectionError as e:
        swxsoc.log.error(
            f"Failed to retrieve panels for dashboard ID {dashboard_id}: {e}"
        )
        return []


def create_annotation(
    start_time: datetime,
    text: str,
    tags: List[str],
    end_time: Optional[datetime] = None,
    dashboard_id: Optional[int] = None,
    panel_id: Optional[int] = None,
    dashboard_name: Optional[str] = None,
    panel_name: Optional[str] = None,
    mission_dashboard: Optional[str] = None,
    overwrite: bool = False,
) -> Dict[str, Union[str, int]]:
    """
    Creates a new annotation for a specified event or time period, with optional filtering by dashboard and panel names.

    Args:
        start_time (datetime): Start time of the annotation.
        text (str): Annotation text to display.
        tags (List[str]): List of tags for categorizing the annotation.
        end_time (Optional[datetime]): End time of the annotation, if applicable.
        dashboard_id (Optional[int]): UID of the dashboard to associate the annotation.
        panel_id (Optional[int]): ID of the panel to associate the annotation.
        dashboard_name (Optional[str]): Name of the dashboard to look up UID if `dashboard_id` is not provided.
        panel_name (Optional[str]): Name of the panel to look up ID if `panel_id` is not provided.

    Returns:
        Dict[str, Union[str, int]]: The created annotation data.
    """
    # Look up dashboard and panel IDs if names are provided
    if dashboard_name and not dashboard_id:
        dashboard_id = get_dashboard_id(dashboard_name, mission_dashboard)
    if dashboard_id and panel_name and not panel_id:
        panel_id = get_panel_id(dashboard_id, panel_name, mission_dashboard)

    # Overwrite functionality: query and remove existing identical annotations
    if overwrite:
        swxsoc.log.info("Overwriting existing annotations.")
        existing_annotations = query_annotations(
            start_time=start_time,
            end_time=end_time or start_time,
            tags=tags,
            dashboard_id=dashboard_id,
            panel_id=panel_id,
            mission_dashboard=mission_dashboard,
        )

        for annotation in existing_annotations:
            if annotation.get("text") == text:
                annotation_id = annotation.get("id")
                if annotation_id:
                    removed = remove_annotation_by_id(annotation_id, mission_dashboard)
                    if removed:
                        swxsoc.log.info(
                            f"Removed existing annotation with ID {annotation_id}."
                        )
    payload = {
        "time": _to_milliseconds(start_time),
        "text": text,
        "tags": tags,
    }
    if end_time:
        payload["timeEnd"] = _to_milliseconds(end_time)
    if dashboard_id:
        payload["dashboardUID"] = dashboard_id
    if panel_id:
        payload["panelId"] = panel_id

    try:
        # Set the base URL and API key for Grafana Annotations API
        # You need to set the GRAFANA_API_KEY environment variables to use this feature
        API_KEY = os.environ.get("GRAFANA_API_KEY", None)
        HEADERS = {
            "Authorization": f"Bearer {API_KEY}",
            "Content-Type": "application/json",
        }
        BASE_URL = (
            f"https://grafana.{swxsoc.config['mission']['mission_name']}.swsoc.smce.nasa.gov"
            if not mission_dashboard
            else f"https://grafana.{mission_dashboard}.swsoc.smce.nasa.gov"
        )
        response = requests.post(
            f"{BASE_URL}/api/annotations", headers=HEADERS, json=payload
        )
        response.raise_for_status()
        return response.json()
    except requests.exceptions.HTTPError as e:
        swxsoc.log.error(f"Failed to create annotation: {e}")
        return {}
    except requests.exceptions.ConnectionError as e:
        swxsoc.log.error(
            f"Failed to retrieve panels for dashboard ID {dashboard_id}: {e}"
        )
        return {}


def remove_annotation_by_id(
    annotation_id: int, mission_dashboard: Optional[str] = None
) -> bool:
    """
    Deletes an annotation by its ID.

    Args:
        annotation_id (int): The ID of the annotation to delete.

    Returns:
        bool: True if the annotation was successfully deleted, False otherwise.
    """
    try:
        # Set the base URL and API key for Grafana Annotations API
        # You need to set the GRAFANA_API_KEY environment variables to use this feature
        API_KEY = os.environ.get("GRAFANA_API_KEY", None)
        HEADERS = {
            "Authorization": f"Bearer {API_KEY}",
            "Content-Type": "application/json",
        }
        BASE_URL = (
            f"https://grafana.{swxsoc.config['mission']['mission_name']}.swsoc.smce.nasa.gov"
            if not mission_dashboard
            else f"https://grafana.{mission_dashboard}.swsoc.smce.nasa.gov"
        )
        full_url = f"{BASE_URL}/api/annotations/{annotation_id}"
        response = requests.delete(full_url, headers=HEADERS)
        response.raise_for_status()
        return (
            response.status_code == 200
        )  # Returns True if annotation was deleted successfully (204 No Content)
    except requests.exceptions.HTTPError as e:
        swxsoc.log.error(
            f"Failed to remove annotation with ID {annotation_id}: {e} [swxsoc.util.util]"
        )
        return False
    except requests.exceptions.ConnectionError as e:
        swxsoc.log.error(f"Failed to connect to the server: {e}")
        return False<|MERGE_RESOLUTION|>--- conflicted
+++ resolved
@@ -7,11 +7,8 @@
 import re
 import time
 from datetime import datetime, timezone
+from pathlib import Path
 from typing import Dict, List, Optional, Union
-<<<<<<< HEAD
-=======
-from pathlib import Path
->>>>>>> 1d6335dd
 
 import astropy.units as u
 import boto3
